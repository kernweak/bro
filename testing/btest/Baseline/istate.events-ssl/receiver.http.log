<<<<<<< HEAD
# ts	uid	id.orig_h	id.orig_p	id.resp_h	id.resp_p	method	host	uri	referrer	user_agent	request_content_length	response_content_length	status_code	status_msg	filename	tags	username	password	proxied	mime_type	md5	extraction_file
1313448356.390278	arKYeMETxOg	141.42.64.125	56730	125.190.109.199	80	GET	www.icir.org	/	-	Wget/1.10	-	9130	200	OK	-	-	-	-	-	text/html	-	-
=======
#separator \x09
#path	http
#fields	ts	uid	id.orig_h	id.orig_p	id.resp_h	id.resp_p	method	host	uri	referrer	user_agent	request_content_length	response_content_length	status_code	status_msg	filename	tags	username	password	proxied	mime_type	md5	extraction_file
#types	time	string	addr	port	addr	port	string	string	string	string	string	count	count	count	string	string	table	string	string	table	string	string	file
1315167107.671488	56gKBmhBBB6	141.42.64.125	56730	125.190.109.199	80	GET	www.icir.org	/	-	Wget/1.10	-	9130	200	OK	-	-	-	-	-	text/html	-	-
>>>>>>> 33584ec7
<|MERGE_RESOLUTION|>--- conflicted
+++ resolved
@@ -1,10 +1,5 @@
-<<<<<<< HEAD
-# ts	uid	id.orig_h	id.orig_p	id.resp_h	id.resp_p	method	host	uri	referrer	user_agent	request_content_length	response_content_length	status_code	status_msg	filename	tags	username	password	proxied	mime_type	md5	extraction_file
-1313448356.390278	arKYeMETxOg	141.42.64.125	56730	125.190.109.199	80	GET	www.icir.org	/	-	Wget/1.10	-	9130	200	OK	-	-	-	-	-	text/html	-	-
-=======
 #separator \x09
 #path	http
 #fields	ts	uid	id.orig_h	id.orig_p	id.resp_h	id.resp_p	method	host	uri	referrer	user_agent	request_content_length	response_content_length	status_code	status_msg	filename	tags	username	password	proxied	mime_type	md5	extraction_file
 #types	time	string	addr	port	addr	port	string	string	string	string	string	count	count	count	string	string	table	string	string	table	string	string	file
-1315167107.671488	56gKBmhBBB6	141.42.64.125	56730	125.190.109.199	80	GET	www.icir.org	/	-	Wget/1.10	-	9130	200	OK	-	-	-	-	-	text/html	-	-
->>>>>>> 33584ec7
+1315167107.671488	56gKBmhBBB6	141.42.64.125	56730	125.190.109.199	80	GET	www.icir.org	/	-	Wget/1.10	-	9130	200	OK	-	-	-	-	-	text/html	-	-