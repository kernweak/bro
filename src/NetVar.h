--- conflicted
+++ resolved
@@ -246,18 +246,6 @@
 
 extern bro_uint_t bits_per_uid;
 
-<<<<<<< HEAD
-class OpaqueType;
-extern OpaqueType* md5_type;
-extern OpaqueType* sha1_type;
-extern OpaqueType* sha256_type;
-extern OpaqueType* entropy_type;
-extern OpaqueType* cardinality_type;
-extern OpaqueType* topk_type;
-extern OpaqueType* bloomfilter_type;
-
-=======
->>>>>>> 23144e44
 // Initializes globals that don't pertain to network/event analysis.
 extern void init_general_global_var();
 
