--- conflicted
+++ resolved
@@ -30,13 +30,8 @@
 		"=", "[]", "$", "?$", "[=]",
 		"table()", "set()", "vector()",
 		"$=", "in", "<<>>",
-<<<<<<< HEAD
 		"()", "function()", "event", "schedule",
 		"coerce", "record_coerce", "table_coerce",
-=======
-		"()", "event", "schedule",
-		"coerce", "record_coerce", "table_coerce", "vector_coerce",
->>>>>>> 9698d8d7
 		"sizeof", "flatten", "cast", "is", "[:]="
 	};
 
