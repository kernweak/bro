
#ifndef THREADING_MANAGER_H
#define THREADING_MANAGER_H

#include <list>

#include "IOSource.h"

#include "BasicThread.h"
#include "MsgThread.h"

namespace input { namespace reader {
	class Benchmark;
}}

namespace threading {

/**
 * The thread manager coordinates all child threads. Once a BasicThread is
 * instantitated, it gets addedd to the manager, which will delete it later
 * once it has terminated.
 *
 * In addition to basic threads, the manager also provides additional
 * functionality specific to MsgThread instances. In particular, it polls
 * their outgoing message queue on a regular basis and feeds data sent into
 * the rest of Bro. It also triggers the regular heartbeats.
 */
class Manager : public IOSource
{
public:
	/**
	 * Constructor. Only a single instance of the manager must be
	 * created.
	 */
	Manager();

	/**
	 * Destructir.
	 */
	~Manager();

	/**
	 * Terminates the manager's processor. The method signals all threads
	 * to terminates and wait for them to do so. It then joins them and
	 * returns to the caller. Afterwards, no more thread instances may be
	 * created.
	 */
	void Terminate();

	/**
	 * Returns True if we are currently in Terminate() waiting for 
	 * threads to exit.
	 */
	bool Terminating() const	{ return terminating; }

	/**
	 * Immediately kills all child threads. It does however not yet join
	 * them, one still needs to call Terminate() for that.
	 *
	 * This method is safe to call from a signal handler, and can in fact
	 * be called while Terminate() is already in progress.
	 */
	void KillThreads();

	typedef std::list<std::pair<string, MsgThread::Stats> > msg_stats_list;

	/**
	 * Returns statistics from all current MsgThread instances.
	 *
	 * @return A list of statistics, with one entry for each MsgThread.
	 * Each entry is a tuple of thread name and statistics. The list
	 * reference remains valid until the next call to this method (or
	 * termination of the manager).
	 */
	const msg_stats_list& GetMsgThreadStats();

	/**
	 * Returns the number of currently active threads. This counts all
	 * threads that are not yet joined, includingt any potentially in
	 * Terminating() state.
	 */
	int NumThreads() const { return all_threads.size(); }

protected:
	friend class BasicThread;
	friend class MsgThread;
	friend class input::reader::Benchmark; // needs heartbeat

	/**
	 * Registers a new basic thread with the manager. This is
	 * automatically called by the thread's constructor.
	 *
	 * @param thread The thread.
	 */
	void AddThread(BasicThread* thread);

	/**
	 * Registers a new message thread with the manager. This is
	 * automatically called by the thread's constructor. This must be
	 * called \a in \a addition to AddThread(BasicThread* thread). The
	 * MsgThread constructor makes sure to do so. 
	 *
	 * @param thread The thread.
	 */
	void AddMsgThread(MsgThread* thread);

	/**
	 * Part of the IOSource interface.
	 */
	virtual void GetFds(int* read, int* write, int* except);

	/**
	 * Part of the IOSource interface.
	 */
	virtual double NextTimestamp(double* network_time);

	/**
	 * Part of the IOSource interface.
	 */
	virtual void Process();

	/**
	 * Part of the IOSource interface.
	 */
	virtual const char* Tag()	{ return "threading::Manager"; }
	
	static const int HEART_BEAT_INTERVAL = 10;

private:
<<<<<<< HEAD
=======
	int heart_beat_interval;
>>>>>>> ead30e42

	typedef std::list<BasicThread*> all_thread_list;
	all_thread_list all_threads;

	typedef std::list<MsgThread*> msg_thread_list;
	msg_thread_list msg_threads;

	bool did_process;	// True if the last Process() found some work to do.
	double next_beat;	// Timestamp when the next heartbeat will be sent.
	bool terminating;	// True if we are in Terminate().

	msg_stats_list stats;
};

}

/**
 * A singleton instance of the thread manager. All methods must only be
 * called from Bro's main thread.
 */
extern threading::Manager* thread_mgr;

#endif<|MERGE_RESOLUTION|>--- conflicted
+++ resolved
@@ -124,13 +124,8 @@
 	 */
 	virtual const char* Tag()	{ return "threading::Manager"; }
 	
-	static const int HEART_BEAT_INTERVAL = 10;
-
 private:
-<<<<<<< HEAD
-=======
 	int heart_beat_interval;
->>>>>>> ead30e42
 
 	typedef std::list<BasicThread*> all_thread_list;
 	all_thread_list all_threads;
