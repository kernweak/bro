// See the file "COPYING" in the main distribution directory for copyright.

#include <algorithm>

#include "LogMgr.h"
#include "Event.h"
#include "EventHandler.h"
#include "NetVar.h"
#include "Net.h"

// Structure describing a log writer type.
struct LogWriterDefinition {
	bro_int_t type;			// The type.
	const char *name;		// Descriptive name for error messages.
	bool (*init)();			// An optional one-time initialization function.
	LogWriter* (*factory)();	// A factory function creating instances.
	LogWriterDefinition()
	: type(0), name("UnintializedLogWriter"), init(NULL), factory(NULL) { }
	LogWriterDefinition(const bro_int_t t, const char *n, LogWriter* (*f)())
	: type(t), name(n), init(NULL), factory(f) { }
	LogWriterDefinition(const bro_int_t t, const char *n, bool (*i)(), LogWriter* (*f)())
	: type(t), name(n), init(i), factory(f) { }
};

static int writer_count = 1;
LogWriterDefinition *log_writers = NULL;

struct LogMgr::Filter {
	string name;
	EnumVal* id;
	Func* pred;
	Func* path_func;
	string path;
	Val* path_val;
	EnumVal* writer;
	bool local;
	bool remote;

	int num_fields;
	LogField** fields;

	// Vector indexed by field number. Each element is a list of record
	// indices defining a path leading to the value across potential
	// sub-records.
	vector<list<int> > indices;

	~Filter();
};

struct LogMgr::WriterInfo {
	EnumVal* type;
	double open_time;
	Timer* rotation_timer;
	LogWriter *writer;
	};

struct LogMgr::Stream {
	EnumVal* id;
	bool enabled;
	string name;
	RecordType* columns;
	EventHandlerPtr event;
	list<Filter*> filters;

	typedef pair<int, string> WriterPathPair;

	typedef map<WriterPathPair, WriterInfo*> WriterMap;

	WriterMap writers;	// Writers indexed by id/path pair.
	
	~Stream();
	};

bool LogField::Read(SerializationFormat* fmt)
	{
	int t;

	bool success = (fmt->Read(&name, "name") && fmt->Read(&t, "type"));
	type = (TypeTag) t;

	return success;
	}

bool LogField::Write(SerializationFormat* fmt) const
	{
	return (fmt->Write(name, "name") && fmt->Write((int)type, "type"));
	}

LogVal::~LogVal()
	{
	if ( (type == TYPE_ENUM || type == TYPE_STRING || type == TYPE_FILE)
	     && present )
		delete val.string_val;

	if ( type == TYPE_TABLE && present )
		{
		for ( int i = 0; i < val.set_val.size; i++ )
			delete val.set_val.vals[i];

		delete [] val.set_val.vals;
		}

	if ( type == TYPE_VECTOR && present )
		{
		for ( int i = 0; i < val.vector_val.size; i++ )
			delete val.vector_val.vals[i];

		delete [] val.vector_val.vals;
		}
	}

bool LogVal::IsCompatibleType(BroType* t, bool atomic_only)
	{
	if ( ! t )
		return false;

	switch ( t->Tag() )	{
	case TYPE_BOOL:
	case TYPE_INT:
	case TYPE_COUNT:
	case TYPE_COUNTER:
	case TYPE_PORT:
	case TYPE_SUBNET:
	case TYPE_NET:
	case TYPE_ADDR:
	case TYPE_DOUBLE:
	case TYPE_TIME:
	case TYPE_INTERVAL:
	case TYPE_ENUM:
	case TYPE_STRING:
	case TYPE_FILE:
		return true;

	case TYPE_RECORD:
		return ! atomic_only;

	case TYPE_TABLE:
		{
		if ( atomic_only )
			return false;

		if ( ! t->IsSet() )
			return false;

		return IsCompatibleType(t->AsSetType()->Indices()->PureType());
		}

	case TYPE_VECTOR:
		{
		if ( atomic_only )
			return false;

		return IsCompatibleType(t->AsVectorType()->YieldType());
		}

	default:
		return false;
	}

	return false;
	}

bool LogVal::Read(SerializationFormat* fmt)
	{
	int ty;

	if ( ! (fmt->Read(&ty, "type") && fmt->Read(&present, "present")) )
		return false;

	type = (TypeTag)(ty);

	if ( ! present )
		return true;

	switch ( type ) {
	case TYPE_BOOL:
	case TYPE_INT:
		return fmt->Read(&val.int_val, "int");

	case TYPE_COUNT:
	case TYPE_COUNTER:
	case TYPE_PORT:
		return fmt->Read(&val.uint_val, "uint");

	case TYPE_SUBNET:
		{
		uint32 net[4];
		if ( ! (fmt->Read(&net[0], "net0") &&
			fmt->Read(&net[1], "net1") &&
			fmt->Read(&net[2], "net2") &&
			fmt->Read(&net[3], "net3") &&
			fmt->Read(&val.subnet_val.width, "width")) )
			return false;

#ifdef BROv6
		val.subnet_val.net[0] = net[0];
		val.subnet_val.net[1] = net[1];
		val.subnet_val.net[2] = net[2];
		val.subnet_val.net[3] = net[3];
#else
		val.subnet_val.net = net[0];
#endif
		return true;
		}

	case TYPE_NET:
	case TYPE_ADDR:
		{
		uint32 addr[4];
		if ( ! (fmt->Read(&addr[0], "addr0") &&
			fmt->Read(&addr[1], "addr1") &&
			fmt->Read(&addr[2], "addr2") &&
			fmt->Read(&addr[3], "addr3")) )
			return false;

		val.addr_val[0] = addr[0];
#ifdef BROv6
		val.addr_val[1] = addr[1];
		val.addr_val[2] = addr[2];
		val.addr_val[3] = addr[3];
#endif
		return true;
		}

	case TYPE_DOUBLE:
	case TYPE_TIME:
	case TYPE_INTERVAL:
		return fmt->Read(&val.double_val, "double");

	case TYPE_ENUM:
	case TYPE_STRING:
	case TYPE_FILE:
		{
		val.string_val = new string;
		return fmt->Read(val.string_val, "string");
		}

	case TYPE_TABLE:
		{
		if ( ! fmt->Read(&val.set_val.size, "set_size") )
			return false;

		val.set_val.vals = new LogVal* [val.set_val.size];

		for ( int i = 0; i < val.set_val.size; ++i )
			{
			val.set_val.vals[i] = new LogVal;

			if ( ! val.set_val.vals[i]->Read(fmt) )
				return false;
			}

		return true;
		}

	case TYPE_VECTOR:
		{
		if ( ! fmt->Read(&val.vector_val.size, "vector_size") )
			return false;

		val.vector_val.vals = new LogVal* [val.vector_val.size];

		for ( int i = 0; i < val.vector_val.size; ++i )
			{
			val.vector_val.vals[i] = new LogVal;

			if ( ! val.vector_val.vals[i]->Read(fmt) )
				return false;
			}

		return true;
		}

	default:
		reporter->InternalError("unsupported type %s in LogVal::Write", type_name(type));
	}

	return false;
	}

bool LogVal::Write(SerializationFormat* fmt) const
	{
	if ( ! (fmt->Write((int)type, "type") &&
		fmt->Write(present, "present")) )
		return false;

	if ( ! present )
		return true;

	switch ( type ) {
	case TYPE_BOOL:
	case TYPE_INT:
		return fmt->Write(val.int_val, "int");

	case TYPE_COUNT:
	case TYPE_COUNTER:
	case TYPE_PORT:
		return fmt->Write(val.uint_val, "uint");

	case TYPE_SUBNET:
		{
		uint32 net[4];
#ifdef BROv6
		net[0] = val.subnet_val.net[0];
		net[1] = val.subnet_val.net[1];
		net[2] = val.subnet_val.net[2];
		net[3] = val.subnet_val.net[3];
#else
		net[0] = val.subnet_val.net;
		net[1] = net[2] = net[3] = 0;
#endif
		return fmt->Write(net[0], "net0") &&
			fmt->Write(net[1], "net1") &&
			fmt->Write(net[2], "net2") &&
			fmt->Write(net[3], "net3") &&
			fmt->Write(val.subnet_val.width, "width");
		}

	case TYPE_NET:
	case TYPE_ADDR:
		{
		uint32 addr[4];
		addr[0] = val.addr_val[0];
#ifdef BROv6
		addr[1] = val.addr_val[1];
		addr[2] = val.addr_val[2];
		addr[3] = val.addr_val[3];
#else
		addr[1] = addr[2] = addr[3] = 0;
#endif
		return fmt->Write(addr[0], "addr0") &&
			fmt->Write(addr[1], "addr1") &&
			fmt->Write(addr[2], "addr2") &&
			fmt->Write(addr[3], "addr3");
		}

	case TYPE_DOUBLE:
	case TYPE_TIME:
	case TYPE_INTERVAL:
		return fmt->Write(val.double_val, "double");

	case TYPE_ENUM:
	case TYPE_STRING:
	case TYPE_FILE:
		return fmt->Write(*val.string_val, "string");

	case TYPE_TABLE:
		{
		if ( ! fmt->Write(val.set_val.size, "set_size") )
			return false;

		for ( int i = 0; i < val.set_val.size; ++i )
			{
			if ( ! val.set_val.vals[i]->Write(fmt) )
				return false;
			}

		return true;
		}

	case TYPE_VECTOR:
		{
		if ( ! fmt->Write(val.vector_val.size, "vector_size") )
			return false;

		for ( int i = 0; i < val.vector_val.size; ++i )
			{
			if ( ! val.vector_val.vals[i]->Write(fmt) )
				return false;
			}

		return true;
		}

	default:
		reporter->InternalError("unsupported type %s in LogVal::REad", type_name(type));
	}

	return false;
	}

LogMgr::Filter::~Filter()
	{
	for ( int i = 0; i < num_fields; ++i )
		delete fields[i];

	Unref(path_val);
	}

LogMgr::Stream::~Stream()
	{
	Unref(columns);

	for ( WriterMap::iterator i = writers.begin(); i != writers.end(); i++ )
		{
		WriterInfo* winfo = i->second;

		if ( winfo->rotation_timer )
			timer_mgr->Cancel(winfo->rotation_timer);

		Unref(winfo->type);

		delete winfo->writer;
		delete i->second;
		}

	for ( list<Filter*>::iterator f = filters.begin(); f != filters.end(); ++f )
		delete *f;
	}


LogWriterRegistrar::LogWriterRegistrar(const bro_int_t type, const char *name, 
							bool(*init)(), LogWriter* (*factory)())
	{
		LogMgr::RegisterWriter(type, name, init, factory);
	}

LogWriterRegistrar::LogWriterRegistrar(const bro_int_t type, const char *name, 
							LogWriter* (*factory)())
	{
		LogMgr::RegisterWriter(type, name, NULL, factory);
	}

LogMgr::LogMgr()
	{
	}

LogMgr::~LogMgr()
	{
	for ( vector<Stream *>::iterator s = streams.begin(); s != streams.end(); ++s )
		delete *s;
	}

void LogMgr::RegisterWriter(const bro_int_t type, const char *name,
								  bool (*init)(), LogWriter* (*factory)())
	{
	if(NULL == log_writers)
		{
			writer_count = 2;  // NULL terminator + 1
			log_writers = new LogWriterDefinition[writer_count];
			log_writers[0] = LogWriterDefinition(type, name, init, factory);
			log_writers[1] = LogWriterDefinition(BifEnum::Log::WRITER_DEFAULT, "None", NULL);
		}
	else
		{
			LogWriterDefinition *t_writers = new LogWriterDefinition[writer_count + 1];
			for(int i = 0; i < writer_count; ++i)
				t_writers[i+1] = log_writers[i];
			t_writers[0] = LogWriterDefinition(type, name, init, factory);
			delete[] log_writers;
			log_writers = t_writers;
			++writer_count;
		}
	// printf("Registered writer: %s\n", (name == NULL) ? "(null)" : name);
	}

LogMgr::Stream* LogMgr::FindStream(EnumVal* id)
	{
	unsigned int idx = id->AsEnum();

	if ( idx >= streams.size() || ! streams[idx] )
		return 0;

	return streams[idx];
	}

void LogMgr::RemoveDisabledWriters(Stream* stream)
	{
	list<Stream::WriterPathPair> disabled;

	for ( Stream::WriterMap::iterator j = stream->writers.begin(); j != stream->writers.end(); j++ )
		{
		if ( j->second->writer->Disabled() )
			{
			delete j->second;
			disabled.push_back(j->first);
			}
		}

	for ( list<Stream::WriterPathPair>::iterator j = disabled.begin(); j != disabled.end(); j++ )
		stream->writers.erase(*j);
	}

bool LogMgr::CreateStream(EnumVal* id, RecordVal* sval)
	{
	RecordType* rtype = sval->Type()->AsRecordType();

	if ( ! same_type(rtype, BifType::Record::Log::Stream, 0) )
		{
		reporter->Error("sval argument not of right type");
		return false;
		}

	RecordType* columns = sval->Lookup(rtype->FieldOffset("columns"))
		->AsType()->AsTypeType()->Type()->AsRecordType();

	bool log_attr_present = false;

	for ( int i = 0; i < columns->NumFields(); i++ )
		{
		if ( ! (columns->FieldDecl(i)->FindAttr(ATTR_LOG)) )
		    continue;

		if ( ! LogVal::IsCompatibleType(columns->FieldType(i)) )
			{
			reporter->Error("type of field '%s' is not support for logging output",
				 columns->FieldName(i));

			return false;
			}

		log_attr_present = true;
		}

	if ( ! log_attr_present )
		{
		reporter->Error("logged record type does not have any &log attributes");
		return false;
		}

	Val* event_val = sval->Lookup(rtype->FieldOffset("ev"));
	Func* event = event_val ? event_val->AsFunc() : 0;

	if ( event )
		{
		// Make sure the event is prototyped as expected.
		FuncType* etype = event->FType()->AsFuncType();

		if ( ! etype->IsEvent() )
			{
			reporter->Error("stream event is a function, not an event");
			return false;
			}

		const type_list* args = etype->ArgTypes()->Types();

		if ( args->length() != 1 )
			{
			reporter->Error("stream event must take a single argument");
			return false;
			}

		if ( ! same_type((*args)[0], columns) )
			{
			reporter->Error("stream event's argument type does not match column record type");
			return new Val(0, TYPE_BOOL);
			}
		}

	// Make sure the vector has an entries for all streams up to the one
	// given.

	unsigned int idx = id->AsEnum();

	while ( idx >= streams.size() )
		streams.push_back(0);

	if ( streams[idx] )
		// We already know this one, delete the previous definition.
		delete streams[idx];

	// Create new stream.
	streams[idx] = new Stream;
	streams[idx]->id = id->Ref()->AsEnumVal();
	streams[idx]->enabled = true;
	streams[idx]->name = id->Type()->AsEnumType()->Lookup(idx);
	streams[idx]->event = event ? event_registry->Lookup(event->GetID()->Name()) : 0;
	streams[idx]->columns = columns->Ref()->AsRecordType();

	DBG_LOG(DBG_LOGGING, "Created new logging stream '%s', raising event %s",
		streams[idx]->name.c_str(), event ? streams[idx]->event->Name() : "<none>");

	return true;
	}

bool LogMgr::EnableStream(EnumVal* id)
	{
	Stream* stream = FindStream(id);

	if ( ! stream )
		return false;

	if ( stream->enabled )
		return true;

	stream->enabled = true;

	DBG_LOG(DBG_LOGGING, "Reenabled logging stream '%s'", stream->name.c_str());
	return true;
	}

bool LogMgr::DisableStream(EnumVal* id)
	{
	Stream* stream = FindStream(id);

	if ( ! stream )
		return false;

	if ( ! stream->enabled )
		return true;

	stream->enabled = false;

	DBG_LOG(DBG_LOGGING, "Disabled logging stream '%s'", stream->name.c_str());
	return true;
	}

// Helper for recursive record field unrolling.
bool LogMgr::TraverseRecord(Stream* stream, Filter* filter, RecordType* rt,
			    TableVal* include, TableVal* exclude, string path, list<int> indices)
	{
	for ( int i = 0; i < rt->NumFields(); ++i )
		{
		BroType* t = rt->FieldType(i);

		// Ignore if &log not specified.
		if ( ! rt->FieldDecl(i)->FindAttr(ATTR_LOG) )
			continue;

		list<int> new_indices = indices;
		new_indices.push_back(i);

		// Build path name.
		string new_path;

		if ( ! path.size() )
			new_path = rt->FieldName(i);
		else
			new_path = path + "." + rt->FieldName(i);

		if ( t->InternalType() == TYPE_INTERNAL_OTHER )
			{
			if ( t->Tag() == TYPE_RECORD )
				{
				// Recurse.
				if ( ! TraverseRecord(stream, filter,
						      t->AsRecordType(),
						      include,
						      exclude,
						      new_path,
						      new_indices) )
					return false;

				continue;
				}

			else if ( t->Tag() == TYPE_TABLE &&
				  t->AsTableType()->IsSet() )
				{
				// That's ok, we handle it below.
				}

			else if ( t->Tag() == TYPE_VECTOR )
				{
				// That's ok, we handle it below.
				}

			else if ( t->Tag() == TYPE_FILE )
				{
				// That's ok, we handle it below.
				}

			else
				{
				reporter->Error("unsupported field type for log column");
				return false;
				}
			}

		// If include fields are specified, only include if explicitly listed.
		if ( include )
			{
			StringVal* new_path_val = new StringVal(new_path.c_str());
			bool result = include->Lookup(new_path_val);

			Unref(new_path_val);

			if ( ! result )
				continue;
			}

		// If exclude fields are specified, do not only include if listed.
		if ( exclude )
			{
			StringVal* new_path_val = new StringVal(new_path.c_str());
			bool result = exclude->Lookup(new_path_val);

			Unref(new_path_val);

			if ( result )
				continue;
			}

		// Alright, we want this field.

		filter->indices.push_back(new_indices);

		filter->fields = (LogField**)
			realloc(filter->fields,
				sizeof(LogField) * ++filter->num_fields);

		if ( ! filter->fields )
			{
			reporter->Error("out of memory in add_filter");
			return false;
			}

		LogField* field = new LogField();
		field->name = new_path;
		field->type = t->Tag();
		filter->fields[filter->num_fields - 1] = field;
		}

	return true;
	}

bool LogMgr::AddFilter(EnumVal* id, RecordVal* fval)
	{
	RecordType* rtype = fval->Type()->AsRecordType();

	if ( ! same_type(rtype, BifType::Record::Log::Filter, 0) )
		{
		reporter->Error("filter argument not of right type");
		return false;
		}

	Stream* stream = FindStream(id);
	if ( ! stream )
		return false;

	// Find the right writer type.
	int idx = rtype->FieldOffset("writer");
	EnumVal* writer = fval->LookupWithDefault(idx)->AsEnumVal();

	// Create a new Filter instance.

	Val* name = fval->LookupWithDefault(rtype->FieldOffset("name"));
	Val* pred = fval->LookupWithDefault(rtype->FieldOffset("pred"));
	Val* path_func = fval->LookupWithDefault(rtype->FieldOffset("path_func"));
	Val* log_local = fval->LookupWithDefault(rtype->FieldOffset("log_local"));
	Val* log_remote = fval->LookupWithDefault(rtype->FieldOffset("log_remote"));

	Filter* filter = new Filter;
	filter->name = name->AsString()->CheckString();
	filter->id = id->Ref()->AsEnumVal();
	filter->pred = pred ? pred->AsFunc() : 0;
	filter->path_func = path_func ? path_func->AsFunc() : 0;
	filter->writer = writer->Ref()->AsEnumVal();
	filter->local = log_local->AsBool();
	filter->remote = log_remote->AsBool();

	Unref(name);
	Unref(pred);
	Unref(path_func);
	Unref(log_local);
	Unref(log_remote);

	// Build the list of fields that the filter wants included, including
	// potentially rolling out fields.
	Val* include = fval->Lookup(rtype->FieldOffset("include"));
	Val* exclude = fval->Lookup(rtype->FieldOffset("exclude"));

	filter->num_fields = 0;
	filter->fields = 0;
	if ( ! TraverseRecord(stream, filter, stream->columns,
			      include ? include->AsTableVal() : 0,
			      exclude ? exclude->AsTableVal() : 0,
			      "", list<int>()) )
		return false;

	// Get the path for the filter.
	Val* path_val = fval->Lookup(rtype->FieldOffset("path"));

	if ( path_val )
		{
		filter->path = path_val->AsString()->CheckString();
		filter->path_val = path_val->Ref();
		}

	else
		{
		// If no path is given, use the Stream ID as the default but
		// strip the namespace.
		const char* s = stream->name.c_str();
		const char* e = s + strlen(s);

		const char* t = strstr(s, "::");
		if ( t )
			s = t + 2;

		string path(s, e);
		std::transform(path.begin(), path.end(), path.begin(), ::tolower);

		filter->path = path;
		filter->path_val = new StringVal(path.c_str());
		}

	// Remove any filter with the same name we might already have.
	RemoveFilter(id, filter->name);

	// Add the new one.
	stream->filters.push_back(filter);

#ifdef DEBUG
	ODesc desc;
	writer->Describe(&desc);

	DBG_LOG(DBG_LOGGING, "Created new filter '%s' for stream '%s'",
		filter->name.c_str(), stream->name.c_str());

	DBG_LOG(DBG_LOGGING, "   writer    : %s", desc.Description());
	DBG_LOG(DBG_LOGGING, "   path      : %s", filter->path.c_str());
	DBG_LOG(DBG_LOGGING, "   path_func : %s", (filter->path_func ? "set" : "not set"));
	DBG_LOG(DBG_LOGGING, "   pred      : %s", (filter->pred ? "set" : "not set"));

	for ( int i = 0; i < filter->num_fields; i++ )
		{
		LogField* field = filter->fields[i];
		DBG_LOG(DBG_LOGGING, "   field %10s: %s",
			field->name.c_str(), type_name(field->type));
		}
#endif

	return true;
	}

bool LogMgr::RemoveFilter(EnumVal* id, StringVal* name)
	{
	return RemoveFilter(id, name->AsString()->CheckString());
	}

bool LogMgr::RemoveFilter(EnumVal* id, string name)
	{
	Stream* stream = FindStream(id);
	if ( ! stream )
		return false;

	for ( list<Filter*>::iterator i = stream->filters.begin();
	      i != stream->filters.end(); ++i )
		{
		if ( (*i)->name == name )
			{
			Filter* filter = *i;
			stream->filters.erase(i);
			DBG_LOG(DBG_LOGGING, "Removed filter '%s' from stream '%s'",
				filter->name.c_str(), stream->name.c_str());
			delete filter;
			return true;
			}
		}

	// If we don't find the filter, we don't treat that as an error.
	DBG_LOG(DBG_LOGGING, "No filter '%s' for removing from stream '%s'",
		name.c_str(), stream->name.c_str());

	return true;
	}

bool LogMgr::Write(EnumVal* id, RecordVal* columns)
	{
	bool error = false;

	Stream* stream = FindStream(id);
	if ( ! stream )
		return false;

	if ( ! stream->enabled )
		return true;

	columns = columns->CoerceTo(stream->columns);

	if ( ! columns )
		{
		reporter->Error("incompatible log record type");
		return false;
		}

	// Raise the log event.
	if ( stream->event )
		{
		val_list* vl = new val_list(1);
		vl->append(columns->Ref());
		mgr.QueueEvent(stream->event, vl, SOURCE_LOCAL);
		}

	// Send to each of our filters.
	for ( list<Filter*>::iterator i = stream->filters.begin();
	      i != stream->filters.end(); ++i )
		{
		Filter* filter = *i;
		string path = filter->path;

		if ( filter->pred )
			{
			// See whether the predicates indicates that we want
			// to log this record.
			val_list vl(1);
			vl.append(columns->Ref());
			Val* v = filter->pred->Call(&vl);
			int result = v->AsBool();
			Unref(v);

			if ( ! result )
				continue;
			}

		if ( filter->path_func )
			{
			val_list vl(2);
			vl.append(id->Ref());
			vl.append(filter->path_val->Ref());
			Val* v = filter->path_func->Call(&vl);

			if ( ! v->Type()->Tag() == TYPE_STRING )
				{
				reporter->Error("path_func did not return string");
				Unref(v);
				return false;
				}

			path = v->AsString()->CheckString();

#ifdef DEBUG
			DBG_LOG(DBG_LOGGING, "Path function for filter '%s' on stream '%s' return '%s'",
				filter->name.c_str(), stream->name.c_str(), path.c_str());
#endif
			}

		// See if we already have a writer for this path.
		Stream::WriterMap::iterator w =
			stream->writers.find(Stream::WriterPathPair(filter->writer->AsEnum(), path));

		LogWriter* writer = 0;

		if ( w != stream->writers.end() )
			// We have a writer already.
			writer = w->second->writer;

		else
			{
			// No, need to create one.

			// Copy the fields for LogWriter::Init() as it will take
			// ownership.
			LogField** arg_fields = new LogField*[filter->num_fields];

			for ( int j = 0; j < filter->num_fields; ++j )
				arg_fields[j] = new LogField(*filter->fields[j]);

			if ( filter->local )
				{
				writer = CreateWriter(stream->id, filter->writer,
						      path, filter->num_fields,
						      arg_fields);

				if ( ! writer )
					{
					Unref(columns);
					return false;
					}
				}

			if ( filter->remote )
				remote_serializer->SendLogCreateWriter(stream->id,
								       filter->writer,
								       path,
								       filter->num_fields,
								       arg_fields);
			}

		// Alright, can do the write now.

		LogVal** vals = RecordToFilterVals(stream, filter, columns);

		if ( filter->remote )
			remote_serializer->SendLogWrite(stream->id,
							filter->writer,
							path,
							filter->num_fields,
							vals);

		if ( filter->local && ! writer->Write(filter->num_fields, vals) )
			error = true;

#ifdef DEBUG
		DBG_LOG(DBG_LOGGING, "Wrote record to filter '%s' on stream '%s'",
			filter->name.c_str(), stream->name.c_str());
#endif
		
		delete[] vals;
		}

	Unref(columns);

	if ( error )
		RemoveDisabledWriters(stream);

	return true;
	}

LogVal* LogMgr::ValToLogVal(Val* val, BroType* ty)
	{
	if ( ! ty )
		ty = val->Type();

	if ( ! val )
		return new LogVal(ty->Tag(), false);

	LogVal* lval = new LogVal(ty->Tag());

	switch ( lval->type ) {
	case TYPE_BOOL:
	case TYPE_INT:
		lval->val.int_val = val->InternalInt();
		break;

	case TYPE_ENUM:
		{
		const char* s =
			val->Type()->AsEnumType()->Lookup(val->InternalInt());

		lval->val.string_val = new string(s);
		break;
		}

	case TYPE_COUNT:
	case TYPE_COUNTER:
		lval->val.uint_val = val->InternalUnsigned();
		break;

	case TYPE_PORT:
		lval->val.uint_val = val->AsPortVal()->Port();
		break;

	case TYPE_SUBNET:
		lval->val.subnet_val = *val->AsSubNet();
		break;

	case TYPE_NET:
	case TYPE_ADDR:
		{
		addr_type t = val->AsAddr();
#ifdef BROv6
		copy_addr(t, lval->val.addr_val);
#else
		copy_addr(&t, lval->val.addr_val);
#endif
		break;
		}

	case TYPE_DOUBLE:
	case TYPE_TIME:
	case TYPE_INTERVAL:
		lval->val.double_val = val->InternalDouble();
		break;

	case TYPE_STRING:
		{
		const BroString* s = val->AsString();
		lval->val.string_val =
			new string((const char*) s->Bytes(), s->Len());
		break;
		}

	case TYPE_FILE:
		{
		const BroFile* f = val->AsFile();
		lval->val.string_val = new string(f->Name());
		break;
		}

	case TYPE_TABLE:
		{
		ListVal* set = val->AsTableVal()->ConvertToPureList();
		lval->val.set_val.size = set->Length();
		lval->val.set_val.vals = new LogVal* [lval->val.set_val.size];

		for ( int i = 0; i < lval->val.set_val.size; i++ )
			lval->val.set_val.vals[i] = ValToLogVal(set->Index(i));
		delete set;

		break;
		}

	case TYPE_VECTOR:
		{
		VectorVal* vec = val->AsVectorVal();
		lval->val.vector_val.size = vec->Size();
		lval->val.vector_val.vals =
			new LogVal* [lval->val.vector_val.size];

		for ( int i = 0; i < lval->val.vector_val.size; i++ )
			{
			lval->val.vector_val.vals[i] =
				ValToLogVal(vec->Lookup(i),
					    vec->Type()->YieldType());
			}

		break;
		}

	default:
		reporter->InternalError("unsupported type for log_write");
	}

	return lval;
	}

LogVal** LogMgr::RecordToFilterVals(Stream* stream, Filter* filter,
				    RecordVal* columns)
	{
	LogVal** vals = new LogVal*[filter->num_fields];

	for ( int i = 0; i < filter->num_fields; ++i )
		{
		TypeTag type = TYPE_ERROR;
		Val* val = columns;

		// For each field, first find the right value, which can
		// potentially be nested inside other records.
		list<int>& indices = filter->indices[i];

		for ( list<int>::iterator j = indices.begin(); j != indices.end(); ++j )
			{
			type = val->Type()->AsRecordType()->FieldType(*j)->Tag();
			val = val->AsRecordVal()->Lookup(*j);

			if ( ! val )
				{
				// Value, or any of its parents, is not set.
				vals[i] = new LogVal(filter->fields[i]->type, false);
				break;
				}
			}

		if ( val )
			vals[i] = ValToLogVal(val);
		}

	return vals;
	}

LogWriter* LogMgr::CreateWriter(EnumVal* id, EnumVal* writer, string path,
				int num_fields, LogField** fields)
	{
	Stream* stream = FindStream(id);

	if ( ! stream )
		// Don't know this stream.
		return false;

	Stream::WriterMap::iterator w =
		stream->writers.find(Stream::WriterPathPair(writer->AsEnum(), path));

	if ( w != stream->writers.end() )
		// If we already have a writer for this. That's fine, we just
		// return it.
		return w->second->writer;

	// Need to instantiate a new writer.

	LogWriterDefinition* ld = log_writers;

	while ( true )
		{
		if ( ld->type == BifEnum::Log::WRITER_DEFAULT )
			{
<<<<<<< HEAD
			run_time("unknown writer when creating writer");
=======
			reporter->Error("unknow writer when creating writer");
>>>>>>> ef96dc8d
			return 0;
			}

		if ( ld->type == writer->AsEnum() )
			break;

		if ( ! ld->factory )
			// Oops, we can't instantiate this guy.
			return 0;

		// If the writer has an init function, call it.
		if ( ld->init )
			{
			if ( (*ld->init)() )
				// Clear the init function so that we won't
				// call it again later.
				ld->init = 0;
			else
				// Init failed, disable by deleting factory
				// function.
				ld->factory = 0;

			DBG_LOG(DBG_LOGGING, "failed to init writer class %s",
				ld->name);

			return false;
			}

		++ld;
		}

	assert(ld->factory);
	LogWriter* writer_obj = (*ld->factory)();

	if ( ! writer_obj->Init(path, num_fields, fields) )
		{
		DBG_LOG(DBG_LOGGING, "failed to init instance of writer %s",
			ld->name);

		return 0;
		}

	WriterInfo* winfo = new WriterInfo;
	winfo->type = writer->Ref()->AsEnumVal();
	winfo->writer = writer_obj;
	winfo->open_time = network_time;
	winfo->rotation_timer = 0;
	InstallRotationTimer(winfo);

	stream->writers.insert(
		Stream::WriterMap::value_type(Stream::WriterPathPair(writer->AsEnum(), path),
		winfo));

	return writer_obj;
	}

bool LogMgr::Write(EnumVal* id, EnumVal* writer, string path, int num_fields,
		   LogVal** vals)
	{
	Stream* stream = FindStream(id);

	if ( ! stream )
		{
		// Don't know this stream.
#ifdef DEBUG
		ODesc desc;
		id->Describe(&desc);
		DBG_LOG(DBG_LOGGING, "unknown stream %s in LogMgr::Write()",
			desc.Description());
#endif
		return false;
		}

	if ( ! stream->enabled )
		return true;

	Stream::WriterMap::iterator w =
		stream->writers.find(Stream::WriterPathPair(writer->AsEnum(), path));

	if ( w == stream->writers.end() )
		{
		// Don't know this writer.
#ifdef DEBUG
		ODesc desc;
		id->Describe(&desc);
		DBG_LOG(DBG_LOGGING, "unknown writer %s in LogMgr::Write()",
			desc.Description());
#endif
		return false;
		}

	bool success = w->second->writer->Write(num_fields, vals);

	DBG_LOG(DBG_LOGGING,
		"Wrote pre-filtered record to path '%s' on stream '%s' [%s]",
		path.c_str(), stream->name.c_str(), (success ? "ok" : "error"));

	return success;
	}

void LogMgr::SendAllWritersTo(RemoteSerializer::PeerID peer)
	{
	for ( vector<Stream *>::iterator s = streams.begin(); s != streams.end(); ++s )
		{
		Stream* stream = (*s);

		if ( ! stream )
			continue;

		for ( Stream::WriterMap::iterator i = stream->writers.begin();
		      i != stream->writers.end(); i++ )
			{
			LogWriter* writer = i->second->writer;
			EnumVal writer_val(i->first.first, BifType::Enum::Log::Writer);
			remote_serializer->SendLogCreateWriter(peer, (*s)->id,
							       &writer_val,
							       i->first.second,
							       writer->NumFields(),
							       writer->Fields());
			}
		}
	}

bool LogMgr::SetBuf(EnumVal* id, bool enabled)
	{
	Stream* stream = FindStream(id);
	if ( ! stream )
		return false;

	for ( Stream::WriterMap::iterator i = stream->writers.begin();
	      i != stream->writers.end(); i++ )
		i->second->writer->SetBuf(enabled);

	RemoveDisabledWriters(stream);

	return true;
	}

bool LogMgr::Flush(EnumVal* id)
	{
	Stream* stream = FindStream(id);
	if ( ! stream )
		return false;

	if ( ! stream->enabled )
		return true;

	for ( Stream::WriterMap::iterator i = stream->writers.begin();
	      i != stream->writers.end(); i++ )
		i->second->writer->Flush();

	RemoveDisabledWriters(stream);

	return true;
	}

void LogMgr::Error(LogWriter* writer, const char* msg)
	{
	reporter->Error(fmt("error with writer for %s: %s",
		     writer->Path().c_str(), msg));
	}

// Timer which on dispatching rotates the filter.
class RotationTimer : public Timer {
public:
	RotationTimer(double t, LogMgr::WriterInfo* arg_winfo, bool arg_rotate)
		: Timer(t, TIMER_ROTATE)
			{
			winfo = arg_winfo;
			rotate = arg_rotate;
			}

	~RotationTimer();

	void Dispatch(double t, int is_expire);

protected:
	LogMgr::WriterInfo* winfo;
	bool rotate;
};

RotationTimer::~RotationTimer()
	{
	if ( winfo->rotation_timer == this )
		winfo->rotation_timer = 0;
	}

void RotationTimer::Dispatch(double t, int is_expire)
	{
	winfo->rotation_timer = 0;

	if ( rotate )
		log_mgr->Rotate(winfo);

	if ( ! is_expire )
		{
		winfo->open_time = network_time;
		log_mgr->InstallRotationTimer(winfo);
		}
	}

RecordVal* LogMgr::LookupRotationControl(EnumVal* writer, string path)
	{
	TableVal* rc = BifConst::Log::rotation_control->AsTableVal();

	ListVal* index = new ListVal(TYPE_ANY);
	index->Append(writer->Ref());
	index->Append(new StringVal(path.c_str()));

	Val* r = rc->Lookup(index);
	assert(r);

	Unref(index);

	return r->AsRecordVal();
	}

void LogMgr::InstallRotationTimer(WriterInfo* winfo)
	{
	if ( terminating )
		return;

	if ( winfo->rotation_timer )
		{
		timer_mgr->Cancel(winfo->rotation_timer);
		winfo->rotation_timer = 0;
		}

	RecordVal* rc =
		LookupRotationControl(winfo->type, winfo->writer->Path());

	int idx = rc->Type()->AsRecordType()->FieldOffset("interv");
	double rotation_interval = rc->LookupWithDefault(idx)->AsInterval();

	if ( rotation_interval )
		{
		// When this is called for the first time, network_time can still be
		// zero. If so, we set a timer which fires immediately but doesn't
		// rotate when it expires.
		if ( ! network_time )
			winfo->rotation_timer = new RotationTimer(1, winfo, false);
		else
			{
			if ( ! winfo->open_time )
				winfo->open_time = network_time;

			const char* base_time = log_rotate_base_time ?
				log_rotate_base_time->AsString()->CheckString() : 0;

			double delta_t =
				calc_next_rotate(rotation_interval, base_time);

			winfo->rotation_timer =
				new RotationTimer(network_time + delta_t, winfo, true);
			}

		timer_mgr->Add(winfo->rotation_timer);

		DBG_LOG(DBG_LOGGING, "Scheduled rotation timer for %s to %.6f",
			winfo->writer->Path().c_str(), winfo->rotation_timer->Time());
		}
	}

void LogMgr::Rotate(WriterInfo* winfo)
	{
	DBG_LOG(DBG_LOGGING, "Rotating %s at %.6f",
		winfo->writer->Path().c_str(), network_time);

	// Create the RotationInfo record.
	RecordVal* info = new RecordVal(BifType::Record::Log::RotationInfo);
	info->Assign(0, winfo->type->Ref());
	info->Assign(1, new StringVal(winfo->writer->Path().c_str()));
	info->Assign(2, new Val(winfo->open_time, TYPE_TIME));
	info->Assign(3, new Val(network_time, TYPE_TIME));

	// Call the function building us the new path.

	Func* rotation_path_func =
		internal_func("Log::default_rotation_path_func");

	RecordVal* rc =
		LookupRotationControl(winfo->type, winfo->writer->Path());

	int idx = rc->Type()->AsRecordType()->FieldOffset("postprocessor");

	string rotation_postprocessor =
		rc->LookupWithDefault(idx)->AsString()->CheckString();

	val_list vl(1);
	vl.append(info);
	Val* result = rotation_path_func->Call(&vl);
	string new_path = result->AsString()->CheckString();
	Unref(result);

	winfo->writer->Rotate(new_path, rotation_postprocessor,
			      winfo->open_time, network_time, terminating);
	}

<|MERGE_RESOLUTION|>--- conflicted
+++ resolved
@@ -1165,11 +1165,7 @@
 		{
 		if ( ld->type == BifEnum::Log::WRITER_DEFAULT )
 			{
-<<<<<<< HEAD
-			run_time("unknown writer when creating writer");
-=======
-			reporter->Error("unknow writer when creating writer");
->>>>>>> ef96dc8d
+			reporter->Error("unknown writer when creating writer");
 			return 0;
 			}
 
